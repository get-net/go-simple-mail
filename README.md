<<<<<<< HEAD
# Go Simple Mail

The best way to send emails in Go with SMTP Keep Alive and Timeout for Connect and Send.

<a href="https://goreportcard.com/report/github.com/xhit/go-simple-mail/v2"><img src="https://goreportcard.com/badge/github.com/xhit/go-simple-mail" alt="Go Report Card"></a>
<a href="https://pkg.go.dev/github.com/xhit/go-simple-mail/v2?tab=doc"><img src="https://img.shields.io/badge/go.dev-reference-007d9c?logo=go&logoColor=white" alt="go.dev"></a>


# IMPORTANT

Examples in this readme is for v2.2.0 and above. 

Versions <= v2.1.3 use strings "text/html" and "text/plain" in `SetBody` and `AddAlternative`.

Examples for versions <= v2.0.0 go here: https://gist.github.com/xhit/54516917473420a8db1b6fff68a21c99

The base of this package is mail package from **Joe Grasse** https://github.com/joegrasse/mail and mime package of same author https://github.com/joegrasse/mime that are not supported since Jun 29, 2018 and Oct 1, 2015 respectively. A lot of changes in Go Simple Mail were sent with not response.

# Introduction

Go Simple Mail is a simple and efficient package to send emails. It is well tested and
documented.

Go Simple Mail can only send emails using an SMTP server. But the API is flexible and it
is easy to implement other methods for sending emails using a local Postfix, an API, etc.

## Features

Go Simple Mail supports:
- Multiple Attachments with path
- Multiple Attachments in base64
- Multiple Recipients
- Priority
- Reply to
- Set other sender
- Set other from
- Embedded images
- HTML and text templates
- Automatic encoding of special characters
- SSL and TLS
- Unencrypted connection (not recommended)
- Sending multiple emails with the same SMTP connection (Keep Alive or Persistent Connection)
- Timeout for connect to a SMTP Server
- Timeout for send an email
- Return Path
- Alternaive Email Body
- CC and BCC
- Add Custom Headers in Message
- Send NOOP, RESET, QUIT and CLOSE to SMTP client
- PLAIN, LOGIN and CRAM-MD5 Authentication ( >= v2.3.0)
- Custom TLS Configuration (>= v2.5.0)

## Documentation

https://pkg.go.dev/github.com/xhit/go-simple-mail/v2?tab=doc

## Download

This package use go modules.

```bash
go get github.com/xhit/go-simple-mail/v2
```

# Usage

```go
package main

import (
	"github.com/xhit/go-simple-mail/v2"
	"log"
)

func main() {

	htmlBody :=
	`<html>
		<head>
			<meta http-equiv="Content-Type" content="text/html; charset=utf-8" />
			<title>Hello Gophers!</title>
		</head>
		<body>
			<p>This is the <b>Go gopher</b>.</p>
			<p><img src="cid:Gopher.png" alt="Go gopher" /></p>
			<p>Image created by Renee French</p>
		</body>
	</html>`

	server := mail.NewSMTPClient()
	
	//SMTP Server
	server.Host = "smtp.example.com"
	server.Port = 587
	server.Username = "test@example.com"
	server.Password = "examplepass"
	server.Encryption = mail.EncryptionTLS

	/*
	In version >=2.3.0 you can specified authentication type: PLAIN, LOGIN, CRAM-MD5
	if not specified, default is mail.AuthPlain

	code:
	server.Authentication = mail.AuthPlain
	*/
	
	//Variable to keep alive connection
	server.KeepAlive = false
	
	//Timeout for connect to SMTP Server
	server.ConnectTimeout = 10 * time.Second
	
	//Timeout for send the data and wait respond
	server.SendTimeout = 10 * time.Second

	/*
	You can provide a custom TLS configuration, for example to skip TLS
	verification for testing.

	code:
	server.TLSConfig = &tls.Config{InsecureSkipVerify: true}
	*/
	
	//SMTP client
	smtpClient,err :=server.Connect()
	
	if err != nil{
		log.Fatal(err)
	}

	//New email simple html with inline and CC
	email := mail.NewMSG()

	email.SetFrom("From Example <nube@example.com>").
		AddTo("xhit@example.com").
		AddCc("otherto@example.com").
		SetSubject("New Go Email")

	email.SetBody(mail.TextHTML, htmlBody)

	email.AddInline("/path/to/image.png", "Gopher.png")

	//Call Send and pass the client
	err = email.Send(smtpClient)

	if err != nil {
		log.Println(err)
	} else {
		log.Println("Email Sent")
	}
}
```

## Send multiple emails in same connection

```go
	//Set your smtpClient struct to keep alive connection
	server.KeepAlive = true

	toList := [3]string{"to1@example1.com", "to3@example2.com", "to4@example3.com"}

	for _, to := range toList {
		//New email simple html with inline and CC
		email := mail.NewMSG()

		email.SetFrom("From Example <nube@example.com>").
			AddTo(to).
			SetSubject("New Go Email")

		email.SetBody(mail.TextHTML, htmlBody)

		email.AddInline("/path/to/image.png", "Gopher.png")

		//Call Send and pass the client
		err = email.Send(smtpClient)

		if err != nil {
			log.Println(err)
		} else {
			log.Println("Email Sent")
		}
	}
```
=======
# Go Simple Mail

The best way to send emails in Go with SMTP Keep Alive and Timeout for Connect and Send.

<a href="https://goreportcard.com/report/github.com/xhit/go-simple-mail/v2"><img src="https://goreportcard.com/badge/github.com/xhit/go-simple-mail" alt="Go Report Card"></a>
<a href="https://pkg.go.dev/github.com/xhit/go-simple-mail/v2?tab=doc"><img src="https://img.shields.io/badge/go.dev-reference-007d9c?logo=go&logoColor=white" alt="go.dev"></a>


# IMPORTANT

Examples in this README are for v2.2.0 and above. Examples for older versions
can be found [here](https://gist.github.com/xhit/54516917473420a8db1b6fff68a21c99).

The minimum Go version is 1.13, for Go 1.12 and older use branch `go1.12`.

Breaking change in 2.2.0: The signature of `SetBody` and `AddAlternative` used
to accept strings ("text/html" and "text/plain") and not require on of the
`contentType` constants (`TextHTML` or `TextPlain`). Upgrading, while not
quite following semantic versioning, is quite simple:

```diff
  email := mail.NewMSG()
- email.SetBody("text/html", htmlBody)
- email.AddAlternative("text/plain", plainBody)
+ email.SetBody(mail.TextHTML, htmlBody)
+ email.AddAlternative(mail.TextPlain, plainBody)
```

# Introduction

Go Simple Mail is a simple and efficient package to send emails. It is well tested and
documented.

Go Simple Mail can only send emails using an SMTP server. But the API is flexible and it
is easy to implement other methods for sending emails using a local Postfix, an API, etc.

This package contains (and is based on) two packages by **Joe Grasse**:

- https://github.com/joegrasse/mail (unmaintained since Jun 29, 2018), and
- https://github.com/joegrasse/mime (unmaintained since Oct 1, 2015).

A lot of changes in Go Simple Mail were sent with not response.

## Features

Go Simple Mail supports:

- Multiple Attachments with path
- Multiple Attachments in base64
- Multiple Recipients
- Priority
- Reply to
- Set other sender
- Set other from
- Embedded images
- HTML and text templates
- Automatic encoding of special characters
- SSL and TLS
- Unencrypted connection (not recommended)
- Sending multiple emails with the same SMTP connection (Keep Alive or Persistent Connection)
- Timeout for connect to a SMTP Server
- Timeout for send an email
- Return Path
- Alternative Email Body
- CC and BCC
- Add Custom Headers in Message
- Send NOOP, RESET, QUIT and CLOSE to SMTP client
- PLAIN, LOGIN and CRAM-MD5 Authentication (since v2.3.0)
- Custom TLS Configuration (since v2.5.0)

## Documentation

https://pkg.go.dev/github.com/xhit/go-simple-mail/v2?tab=doc

## Download

This package uses go modules.

```console
$ go get github.com/xhit/go-simple-mail/v2
```

# Usage

```go
package main

import (
	"log"

	"github.com/xhit/go-simple-mail/v2"
)

const htmlBody = `<html>
	<head>
		<meta http-equiv="Content-Type" content="text/html; charset=utf-8" />
		<title>Hello Gophers!</title>
	</head>
	<body>
		<p>This is the <b>Go gopher</b>.</p>
		<p><img src="cid:Gopher.png" alt="Go gopher" /></p>
		<p>Image created by Renee French</p>
	</body>
</html>`

func main() {
	server := mail.NewSMTPClient()

	// SMTP Server
	server.Host = "smtp.example.com"
	server.Port = 587
	server.Username = "test@example.com"
	server.Password = "examplepass"
	server.Encryption = mail.EncryptionTLS

	// Since v2.3.0 you can specified authentication type:
	// - PLAIN (default)
	// - LOGIN
	// - CRAM-MD5
	// server.Authentication = mail.AuthPlain

	// Variable to keep alive connection
	server.KeepAlive = false

	// Timeout for connect to SMTP Server
	server.ConnectTimeout = 10 * time.Second

	// Timeout for send the data and wait respond
	server.SendTimeout = 10 * time.Second

	// Set TLSConfig to provide custom TLS configuration. For example,
	// to skip TLS verification (useful for testing):
	server.TLSConfig = &tls.Config{InsecureSkipVerify: true}

	// SMTP client
	smtpClient,err := server.Connect()

	if err != nil{
		log.Fatal(err)
	}

	// New email simple html with inline and CC
	email := mail.NewMSG()
	email.SetFrom("From Example <nube@example.com>").
		AddTo("xhit@example.com").
		AddCc("otherto@example.com").
		SetSubject("New Go Email")

	email.SetBody(mail.TextHTML, htmlBody)

	email.AddInline("/path/to/image.png", "Gopher.png")

	// Call Send and pass the client
	err = email.Send(smtpClient)
	if err != nil {
		log.Println(err)
	} else {
		log.Println("Email Sent")
	}
}
```

## Send multiple emails in same connection

```go
	//Set your smtpClient struct to keep alive connection
	server.KeepAlive = true

	for _, to := range []string{
		"to1@example1.com",
		"to3@example2.com",
		"to4@example3.com",
	} {
		// New email simple html with inline and CC
		email := mail.NewMSG()
		email.SetFrom("From Example <nube@example.com>").
			AddTo(to).
			SetSubject("New Go Email")

		email.SetBody(mail.TextHTML, htmlBody)
		email.AddInline("/path/to/image.png", "Gopher.png")

		// Call Send and pass the client
		err = email.Send(smtpClient)
		if err != nil {
			log.Println(err)
		} else {
			log.Println("Email Sent")
		}
	}
```

## More examples

See [example/example_test.go](example/example_test.go).
>>>>>>> ebc07ae2
<|MERGE_RESOLUTION|>--- conflicted
+++ resolved
@@ -1,188 +1,3 @@
-<<<<<<< HEAD
-# Go Simple Mail
-
-The best way to send emails in Go with SMTP Keep Alive and Timeout for Connect and Send.
-
-<a href="https://goreportcard.com/report/github.com/xhit/go-simple-mail/v2"><img src="https://goreportcard.com/badge/github.com/xhit/go-simple-mail" alt="Go Report Card"></a>
-<a href="https://pkg.go.dev/github.com/xhit/go-simple-mail/v2?tab=doc"><img src="https://img.shields.io/badge/go.dev-reference-007d9c?logo=go&logoColor=white" alt="go.dev"></a>
-
-
-# IMPORTANT
-
-Examples in this readme is for v2.2.0 and above. 
-
-Versions <= v2.1.3 use strings "text/html" and "text/plain" in `SetBody` and `AddAlternative`.
-
-Examples for versions <= v2.0.0 go here: https://gist.github.com/xhit/54516917473420a8db1b6fff68a21c99
-
-The base of this package is mail package from **Joe Grasse** https://github.com/joegrasse/mail and mime package of same author https://github.com/joegrasse/mime that are not supported since Jun 29, 2018 and Oct 1, 2015 respectively. A lot of changes in Go Simple Mail were sent with not response.
-
-# Introduction
-
-Go Simple Mail is a simple and efficient package to send emails. It is well tested and
-documented.
-
-Go Simple Mail can only send emails using an SMTP server. But the API is flexible and it
-is easy to implement other methods for sending emails using a local Postfix, an API, etc.
-
-## Features
-
-Go Simple Mail supports:
-- Multiple Attachments with path
-- Multiple Attachments in base64
-- Multiple Recipients
-- Priority
-- Reply to
-- Set other sender
-- Set other from
-- Embedded images
-- HTML and text templates
-- Automatic encoding of special characters
-- SSL and TLS
-- Unencrypted connection (not recommended)
-- Sending multiple emails with the same SMTP connection (Keep Alive or Persistent Connection)
-- Timeout for connect to a SMTP Server
-- Timeout for send an email
-- Return Path
-- Alternaive Email Body
-- CC and BCC
-- Add Custom Headers in Message
-- Send NOOP, RESET, QUIT and CLOSE to SMTP client
-- PLAIN, LOGIN and CRAM-MD5 Authentication ( >= v2.3.0)
-- Custom TLS Configuration (>= v2.5.0)
-
-## Documentation
-
-https://pkg.go.dev/github.com/xhit/go-simple-mail/v2?tab=doc
-
-## Download
-
-This package use go modules.
-
-```bash
-go get github.com/xhit/go-simple-mail/v2
-```
-
-# Usage
-
-```go
-package main
-
-import (
-	"github.com/xhit/go-simple-mail/v2"
-	"log"
-)
-
-func main() {
-
-	htmlBody :=
-	`<html>
-		<head>
-			<meta http-equiv="Content-Type" content="text/html; charset=utf-8" />
-			<title>Hello Gophers!</title>
-		</head>
-		<body>
-			<p>This is the <b>Go gopher</b>.</p>
-			<p><img src="cid:Gopher.png" alt="Go gopher" /></p>
-			<p>Image created by Renee French</p>
-		</body>
-	</html>`
-
-	server := mail.NewSMTPClient()
-	
-	//SMTP Server
-	server.Host = "smtp.example.com"
-	server.Port = 587
-	server.Username = "test@example.com"
-	server.Password = "examplepass"
-	server.Encryption = mail.EncryptionTLS
-
-	/*
-	In version >=2.3.0 you can specified authentication type: PLAIN, LOGIN, CRAM-MD5
-	if not specified, default is mail.AuthPlain
-
-	code:
-	server.Authentication = mail.AuthPlain
-	*/
-	
-	//Variable to keep alive connection
-	server.KeepAlive = false
-	
-	//Timeout for connect to SMTP Server
-	server.ConnectTimeout = 10 * time.Second
-	
-	//Timeout for send the data and wait respond
-	server.SendTimeout = 10 * time.Second
-
-	/*
-	You can provide a custom TLS configuration, for example to skip TLS
-	verification for testing.
-
-	code:
-	server.TLSConfig = &tls.Config{InsecureSkipVerify: true}
-	*/
-	
-	//SMTP client
-	smtpClient,err :=server.Connect()
-	
-	if err != nil{
-		log.Fatal(err)
-	}
-
-	//New email simple html with inline and CC
-	email := mail.NewMSG()
-
-	email.SetFrom("From Example <nube@example.com>").
-		AddTo("xhit@example.com").
-		AddCc("otherto@example.com").
-		SetSubject("New Go Email")
-
-	email.SetBody(mail.TextHTML, htmlBody)
-
-	email.AddInline("/path/to/image.png", "Gopher.png")
-
-	//Call Send and pass the client
-	err = email.Send(smtpClient)
-
-	if err != nil {
-		log.Println(err)
-	} else {
-		log.Println("Email Sent")
-	}
-}
-```
-
-## Send multiple emails in same connection
-
-```go
-	//Set your smtpClient struct to keep alive connection
-	server.KeepAlive = true
-
-	toList := [3]string{"to1@example1.com", "to3@example2.com", "to4@example3.com"}
-
-	for _, to := range toList {
-		//New email simple html with inline and CC
-		email := mail.NewMSG()
-
-		email.SetFrom("From Example <nube@example.com>").
-			AddTo(to).
-			SetSubject("New Go Email")
-
-		email.SetBody(mail.TextHTML, htmlBody)
-
-		email.AddInline("/path/to/image.png", "Gopher.png")
-
-		//Call Send and pass the client
-		err = email.Send(smtpClient)
-
-		if err != nil {
-			log.Println(err)
-		} else {
-			log.Println("Email Sent")
-		}
-	}
-```
-=======
 # Go Simple Mail
 
 The best way to send emails in Go with SMTP Keep Alive and Timeout for Connect and Send.
@@ -195,8 +10,6 @@
 
 Examples in this README are for v2.2.0 and above. Examples for older versions
 can be found [here](https://gist.github.com/xhit/54516917473420a8db1b6fff68a21c99).
-
-The minimum Go version is 1.13, for Go 1.12 and older use branch `go1.12`.
 
 Breaking change in 2.2.0: The signature of `SetBody` and `AddAlternative` used
 to accept strings ("text/html" and "text/plain") and not require on of the
@@ -377,5 +190,4 @@
 
 ## More examples
 
-See [example/example_test.go](example/example_test.go).
->>>>>>> ebc07ae2
+See [example/example_test.go](example/example_test.go).